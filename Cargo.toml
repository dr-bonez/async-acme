--- conflicted
+++ resolved
@@ -12,7 +12,7 @@
 
 [dependencies]
 generic-async-http-client = "0.5"
-base64 =  "0.22"
+base64 = "0.22"
 thiserror = "1.0"
 log = "0.4"
 serde_json = "1.0"
@@ -21,18 +21,11 @@
 futures-util = { version = "0.3", default-features = false }
 async-trait = "0.1"
 
-<<<<<<< HEAD
-rustls = { version = "0.21.0", optional = true}
-ring = {version = "0.16", features = ["std"], optional = true} #used by rustls
-rcgen = { version = "0.8", default-features = false, optional = true} #uses ring
-pem = { version = "2.0", optional = true}
-rustls-pemfile = { version = "0.2.1", optional = true}
-=======
-rustls = { version = "0.22", optional = true}
-ring = {version = "0.17", features = ["std"], optional = true} #used by rustls
-rcgen = { version = "0.12", default-features = false, optional = true} #uses ring
-rustls-pemfile = { version = "2.1", optional = true}
->>>>>>> 9bc34bcc
+rustls = { version = "0.22", optional = true }
+ring = { version = "0.17", features = ["std"], optional = true }        #used by rustls
+rcgen = { version = "0.12", default-features = false, optional = true } #uses ring
+pem = { version = "2.0", optional = true }
+rustls-pemfile = { version = "2.1", optional = true }
 
 openssl = { version = "0.10", optional = true }
 native-tls = { version = "0.2", optional = true }
@@ -40,21 +33,25 @@
 #easy_ssl # openssl cert gen
 #p12 = "0.2.0"
 
-x509-parser = { version = "0.16", default-features = false}
+x509-parser = { version = "0.16", default-features = false }
 
-async-std = {version="1.9.0",optional=true}
-tokio = {version = "1.6", optional=true}
+async-std = { version = "1.9.0", optional = true }
+tokio = { version = "1.6", optional = true }
 
 [features]
-<<<<<<< HEAD
-use_rustls = ["generic-async-http-client/rustls", "rustls", "ring", "rcgen/pem", "rustls-pemfile", "pem"]
-=======
-use_rustls = ["generic-async-http-client/rustls", "rustls", "ring", "rcgen/pem", "rcgen/ring", "rustls-pemfile"]
->>>>>>> 9bc34bcc
+use_rustls = [
+    "generic-async-http-client/rustls",
+    "rustls",
+    "ring",
+    "rcgen/pem",
+    "rcgen/ring",
+    "rustls-pemfile",
+    "pem",
+]
 use_async_std = ["async-std", "generic-async-http-client/use_async_h1"]
 use_tokio = ["tokio/fs", "tokio/time", "generic-async-http-client/use_hyper"]
 
-use_openssl = ["openssl","native-tls"]
+use_openssl = ["openssl", "native-tls"]
 
 hyper_rustls = ["use_rustls", "use_tokio"]
 async_std_rustls = ["use_rustls", "use_async_std"]
@@ -63,19 +60,23 @@
 
 [dev-dependencies]
 async-stream = "0.3.0"
-tokio = { version = "1.0", features = ["io-std", "macros", "net", "rt-multi-thread"] }
+tokio = { version = "1.0", features = [
+    "io-std",
+    "macros",
+    "net",
+    "rt-multi-thread",
+] }
 hyper = { version = "1.2", features = ["full"] }
-hyper-util = {version = "0.1.3", features = ["http1", "http2", "server", "tokio"]}
+hyper-util = { version = "0.1.3", features = [
+    "http1",
+    "http2",
+    "server",
+    "tokio",
+] }
 futures-util = { version = "0.3.1", default-features = false }
-<<<<<<< HEAD
-tokio-rustls = "0.24.0"
-pretty_env_logger = { version = "0.4.0", default-features = false }
-futures-rustls = "0.22.0"
-=======
 tokio-rustls = "0.25"
 pretty_env_logger = { version = "0.5.0", default-features = false }
 futures-rustls = "0.25"
->>>>>>> 9bc34bcc
 
 [[example]]
 name = "hyper_rustls"
