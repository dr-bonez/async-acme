--- conflicted
+++ resolved
@@ -5,15 +5,12 @@
 Note that the files contain private keys.
 */
 
-<<<<<<< HEAD
 use std::{
     io::{Error as IoError, ErrorKind},
     path::Path,
 };
 
-=======
 use crate::B64_URL_SAFE_NO_PAD;
->>>>>>> 9bc34bcc
 use async_trait::async_trait;
 use base64::Engine;
 use std::{
